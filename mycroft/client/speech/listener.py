--- conflicted
+++ resolved
@@ -149,12 +149,9 @@
             LOG.error("Could not request Speech Recognition {0}".format(e))
         except ConnectionError as e:
             LOG.error("Connection Error: {0}".format(e))
-<<<<<<< HEAD
             self.__speak(mycroft.dialog.get("not connected to the internet",
                                             self.stt.lang))
-=======
             self.emitter.emit("recognizer_loop:no_internet")
->>>>>>> 8629bb9e
         except HTTPError as e:
             if e.response.status_code == 401:
                 text = "pair my device"  # phrase to start the pairing process
